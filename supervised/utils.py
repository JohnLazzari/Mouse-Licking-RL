import torch
import torch.nn as nn
import torch.nn.functional as F
from torch.distributions import Normal
import torch.optim as optim
from torch.nn.utils.rnn import pad_sequence
import numpy as np
import scipy.io as sio
import matplotlib.pyplot as plt
from scipy.stats import rankdata, spearmanr

def NormalizeData(data, min, max):
    '''
        Min-Max normalization for any data

        data: full array of data
        min: minimum of data along each row
        max: maximum of data along each row
    '''
    return (data - min) / (max - min)

def gaussian_density(x, mean, std):
    return torch.exp(-(x - mean)**2/(2*std**2))

def gather_inp_data(dt, hid_dim):

    '''
        Gather the input data, output target, and length of sequence for the task
        Other ramping conditions may be added in future

        dt: timescale in seconds (0.001 is ms)
    '''
    
    inp = {}

    # Condition 1: 1.1s
    inp[0] = torch.cat([
        0.04*torch.ones(size=(int(1 / dt), int(hid_dim*0.1))),
        0.4*torch.ones(size=(int(1.1 / dt), int(hid_dim*0.1))),
        torch.zeros(size=(int((3 - 2.1) / dt), int(hid_dim*0.1))),
        ])

    # Condition 2: 1.4s
    inp[1] = torch.cat([
        0.03*torch.ones(size=(int(1.0 / dt), int(hid_dim*0.1))),
        0.3*torch.ones(size=(int(1.4 / dt), int(hid_dim*0.1))),
        torch.zeros(size=(int((3 - 2.4) / dt), int(hid_dim*0.1))),
        ])

    # Condition 3: 1.7s
    inp[2] = torch.cat([
        0.02*torch.ones(size=(int(1.0 / dt), int(hid_dim*0.1))),
        0.2*torch.ones(size=(int(1.7 / dt), int(hid_dim*0.1))),
        torch.zeros(size=(int((3 - 2.7) / dt), int(hid_dim*0.1))),
        ])

    inp[3] = torch.cat([
        0.01*torch.ones(size=(int(1.0 / dt), int(hid_dim*0.1))),
        0.1*torch.ones(size=(int(2 / dt), int(hid_dim*0.1))),
        ])

    # Combine all inputs
    total_iti_inp = pad_sequence([inp[0], inp[1], inp[2], inp[3]], batch_first=True)

    # Cue Input
    cue_inp_dict = {}

    for cond in range(4):

        cue_inp_dict[cond] = torch.zeros(size=(int(3 / dt), 1))
        #cue_inp_dict[cond][999:999+100] = 0.01

    total_cue_inp = pad_sequence([cue_inp_dict[0], cue_inp_dict[1], cue_inp_dict[2], cue_inp_dict[3]], batch_first=True)

    # Combine all sequence lengths
    len_seq = [int(3 / dt), int(3 / dt), int(3 / dt), int(3 / dt)]

    total_inp = [total_iti_inp, total_cue_inp]

    return total_inp, len_seq

def get_data(dt, type="combined"):

    '''
        If constraining any network to a specific solution, gather the neural data or create a ramp

        dt: timescale in seconds (0.001 is ms)
    '''
    
    cond_1_alm_strain = sio.loadmat("data/firing_rates/alm_fr_population_1.1s.mat")
    cond_2_alm_strain = sio.loadmat("data/firing_rates/alm_fr_population_1.4s.mat")
    cond_3_alm_strain = sio.loadmat("data/firing_rates/alm_fr_population_1.7s.mat")
    cond_4_alm_strain = sio.loadmat("data/firing_rates/alm_fr_population_2.0s.mat")

    cond_1_str_strain = sio.loadmat("data/firing_rates/alm_fr_population_1.1s_D1silencing_control.mat")
    cond_2_str_strain = sio.loadmat("data/firing_rates/alm_fr_population_1.4s_D1silencing_control.mat")
    cond_3_str_strain = sio.loadmat("data/firing_rates/alm_fr_population_1.7s_D1silencing_control.mat")
    cond_4_str_strain = sio.loadmat("data/firing_rates/alm_fr_population_2.0s_D1silencing_control.mat")

    cond_1_str_dms_strain = sio.loadmat("data/firing_rates/alm_fr_population_1.1s_DMS_D1silencing_control.mat")
    cond_2_str_dms_strain = sio.loadmat("data/firing_rates/alm_fr_population_1.4s_DMS_D1silencing_control.mat")
    cond_3_str_dms_strain = sio.loadmat("data/firing_rates/alm_fr_population_1.7s_DMS_D1silencing_control.mat")
    cond_4_str_dms_strain = sio.loadmat("data/firing_rates/alm_fr_population_2.0s_DMS_D1silencing_control.mat")

    neural_data_alm_strain = np.array([
        cond_1_alm_strain["fr_population"], 
        cond_2_alm_strain["fr_population"], 
        cond_3_alm_strain["fr_population"],
        cond_4_alm_strain["fr_population"]
    ])

    neural_data_alm_strain[0] = NormalizeData(neural_data_alm_strain[0], np.min(neural_data_alm_strain[0]), np.max(neural_data_alm_strain[0]))
    neural_data_alm_strain[1] = NormalizeData(neural_data_alm_strain[1], np.min(neural_data_alm_strain[1]), np.max(neural_data_alm_strain[1]))
    neural_data_alm_strain[2] = NormalizeData(neural_data_alm_strain[2], np.min(neural_data_alm_strain[2]), np.max(neural_data_alm_strain[2]))
    neural_data_alm_strain[3] = NormalizeData(neural_data_alm_strain[2], np.min(neural_data_alm_strain[2]), np.max(neural_data_alm_strain[2]))
    
    neural_data_str_strain = np.array([
        cond_1_str_strain["fr_population"], 
        cond_2_str_strain["fr_population"], 
        cond_3_str_strain["fr_population"],
        cond_4_str_strain["fr_population"]
    ])

    neural_data_str_dms_strain = np.array([
        cond_1_str_dms_strain["fr_population"], 
        cond_2_str_dms_strain["fr_population"], 
        cond_3_str_dms_strain["fr_population"],
        cond_4_str_dms_strain["fr_population"]
    ])

    neural_data_str_strain[0] = NormalizeData(neural_data_str_strain[0], np.min(neural_data_str_strain[0]), np.max(neural_data_str_strain[0]))
    neural_data_str_strain[1] = NormalizeData(neural_data_str_strain[1], np.min(neural_data_str_strain[1]), np.max(neural_data_str_strain[1]))
    neural_data_str_strain[2] = NormalizeData(neural_data_str_strain[2], np.min(neural_data_str_strain[2]), np.max(neural_data_str_strain[2]))
    neural_data_str_strain[3] = NormalizeData(neural_data_str_strain[3], np.min(neural_data_str_strain[3]), np.max(neural_data_str_strain[3]))

    neural_data_str_dms_strain[0] = NormalizeData(neural_data_str_dms_strain[0], np.min(neural_data_str_dms_strain[0]), np.max(neural_data_str_dms_strain[0]))
    neural_data_str_dms_strain[1] = NormalizeData(neural_data_str_dms_strain[1], np.min(neural_data_str_dms_strain[1]), np.max(neural_data_str_dms_strain[1]))
    neural_data_str_dms_strain[2] = NormalizeData(neural_data_str_dms_strain[2], np.min(neural_data_str_dms_strain[2]), np.max(neural_data_str_dms_strain[2]))
    neural_data_str_dms_strain[3] = NormalizeData(neural_data_str_dms_strain[3], np.min(neural_data_str_dms_strain[3]), np.max(neural_data_str_dms_strain[3]))

    neural_data_combined = np.concatenate([
        neural_data_alm_strain,
        neural_data_str_strain,
        neural_data_str_dms_strain
    ], axis=-1)

    print(neural_data_combined.shape)

    if type == "alm_strain":

        neural_data = torch.Tensor(neural_data_alm_strain)
    
    elif type == "str_strain":

        neural_data = torch.Tensor(neural_data_str_strain)
    
    elif type == "combined":
        
        neural_data = torch.Tensor(neural_data_combined) 
    
    return neural_data    

def get_acts_control(len_seq, rnn, hid_dim, inp_dim, x_data, model_type):

    '''
        Get the activities of the desired region for a single condition (silencing or activation)

        Params:
            len_seq:            list of all sequence lengths for each condition
            rnn:                the RNN to get activities from
            hid_dim:            number of neurons in a single region
            x_data:             inp data (list: iti_inp, cue_inp)
            model_type:         which pathway model to study, chooses hidden state based on this
    '''

    if model_type == "d1d2":
<<<<<<< HEAD
        hn = torch.zeros(size=(1, 4, hid_dim * 6 + inp_dim + int(hid_dim * 0.3))).cuda()
        xn = torch.zeros(size=(1, 4, hid_dim * 6 + inp_dim + int(hid_dim * 0.3))).cuda()
=======
        hn = torch.zeros(size=(1, 3, rnn.total_num_units)).cuda()
        xn = torch.zeros(size=(1, 3, rnn.total_num_units)).cuda()
>>>>>>> 73f9a078
    elif model_type == "stralm":
        hn = torch.zeros(size=(1, 4, hid_dim * 2 + inp_dim)).cuda()
        xn = torch.zeros(size=(1, 4, hid_dim * 2 + inp_dim)).cuda()
    elif model_type == "d1":
        hn = torch.zeros(size=(1, 4, hid_dim * 4 + inp_dim)).cuda()
        xn = torch.zeros(size=(1, 4, hid_dim * 4 + inp_dim)).cuda()
    
    inhib_stim = torch.zeros(size=(4, max(len_seq), hn.shape[-1]), device="cuda")

    iti_inp, cue_inp = x_data 
    iti_inp, cue_inp = iti_inp.cuda(), cue_inp.cuda()

    with torch.no_grad():        

        acts, _ = rnn(iti_inp, cue_inp, hn, xn, inhib_stim, noise=False)
        acts = acts.squeeze().cpu().numpy()
    
    return acts

def get_acts_manipulation(len_seq, rnn, hid_dim, alm_hid_dim, inp_dim, model_type, start_silence, end_silence, stim_strength, extra_steps, region, dt):

    '''
        Get the activities of the desired region during manipulation for a single condition (silencing or activation)

        Params:
            len_seq:                list of all sequence lengths for each condition
            rnn:                    the RNN to get activities from
            hid_dim:                number of neurons in a single region
            x_data:                 inp data
            cond:                   condition to analyze (0, 1, 2)
            model_type:             which pathway model to study, chooses hidden state based on this
            ITI_steps:              number of ITI_steps
            start_silence:          number of steps (total, starting from beginning of trial) in which to start silencing
            end_silence:            number of steps in which to end silencing
            stim_strength:          scale of silencing or activation
            extra_steps:            number of extra steps after silencing to look at
            region:                 region being silenced or activated
            total_num_units:        total number of units (hid_dim * num_regions)
    '''

    if model_type == "d1d2":
<<<<<<< HEAD
        hn = torch.zeros(size=(1, 4, hid_dim * 6 + inp_dim + int(hid_dim * 0.3))).cuda()
        xn = torch.zeros(size=(1, 4, hid_dim * 6 + inp_dim + int(hid_dim * 0.3))).cuda()
=======
        hn = torch.zeros(size=(1, 3, rnn.total_num_units)).cuda()
        xn = torch.zeros(size=(1, 3, rnn.total_num_units)).cuda()
>>>>>>> 73f9a078
    elif model_type == "stralm":
        hn = torch.zeros(size=(1, 4, hid_dim * 2 + inp_dim)).cuda()
        xn = torch.zeros(size=(1, 4, hid_dim * 2 + inp_dim)).cuda()
    elif model_type == "d1":
        hn = torch.zeros(size=(1, 4, hid_dim * 4 + inp_dim)).cuda()
        xn = torch.zeros(size=(1, 4, hid_dim * 4 + inp_dim)).cuda()

    inhib_stim = get_inhib_stim_silence(
        rnn, 
        region, 
        start_silence, 
        end_silence, 
        len_seq, 
        extra_steps, 
        stim_strength
    )

    iti_inp_silence, cue_inp_silence = get_input_silence(
        dt, 
        alm_hid_dim,
        extra_steps
    )

    iti_inp_silence, cue_inp_silence = iti_inp_silence.cuda(), cue_inp_silence.cuda()
        
    with torch.no_grad():        

        acts, _ = rnn(iti_inp_silence, cue_inp_silence, hn, xn, inhib_stim, noise=False)
        acts = acts.squeeze().cpu().numpy()
    
    return acts

<<<<<<< HEAD
def get_masks(out_dim, len_seq):

    # mask the losses which correspond to padded values (just in case)
    loss_mask_act = [torch.ones(size=(length, out_dim), dtype=torch.int) for length in len_seq]
=======
def get_masks(rnn, len_seq):

    # mask the losses which correspond to padded values (just in case)
    loss_mask_act = [torch.ones(size=(length, rnn.total_num_units), dtype=torch.int) for length in len_seq]
>>>>>>> 73f9a078
    loss_mask_act = pad_sequence(loss_mask_act, batch_first=True).cuda()

    return loss_mask_act

def get_ramp_mode(baseline, peak):
    
    # baseline and peak should be of shape [num_ramps, neurons]
    diff_vec = np.mean(peak - baseline, axis=0)
    diff_vec = diff_vec / np.linalg.norm(diff_vec)
    return diff_vec

def project_ramp_mode(samples, ramp_mode):
    
    # samples should be [time, neurons], ramp_mode should be [neurons]
    projected = samples @ ramp_mode
    return projected

def get_inhib_stim_silence(rnn, region, start_silence, end_silence, len_seq, extra_steps, stim_strength):

    # Select mask based on region being silenced
    if region == "alm":
        mask_inhib_units = -stim_strength * rnn.full_alm_mask
        mask_iti_units = 0 * rnn.iti_mask
        mask = mask_inhib_units + mask_iti_units
    elif region == "str":
        mask = stim_strength * rnn.str_d1_mask
    elif region == "str_d2":
        mask = stim_strength * rnn.str_d2_mask
    
    # Inhibitory/excitatory stimulus to network, designed as an input current
    # Does this for a single condition, len_seq should be a single number for the chosen condition, and x_data should be [1, len_seq, :]
<<<<<<< HEAD
    inhib_stim_pre = torch.zeros(size=(4, start_silence, total_num_units), device="cuda")
    inhib_stim_silence = torch.ones(size=(4, end_silence - start_silence, total_num_units), device="cuda") * mask
    inhib_stim_post = torch.zeros(size=(4, (max(len_seq) - end_silence) + extra_steps, total_num_units), device="cuda")
=======
    inhib_stim_pre = torch.zeros(size=(3, start_silence, rnn.total_num_units), device="cuda")
    inhib_stim_silence = torch.ones(size=(3, end_silence - start_silence, rnn.total_num_units), device="cuda") * mask
    inhib_stim_post = torch.zeros(size=(3, (max(len_seq) - end_silence) + extra_steps, rnn.total_num_units), device="cuda")
>>>>>>> 73f9a078
    inhib_stim = torch.cat([inhib_stim_pre, inhib_stim_silence, inhib_stim_post], dim=1)
    
    return inhib_stim

def get_input_silence(dt, hid_dim, extra_steps):

    inp = {}

    # Condition 1: 1.1s
    inp[0] = torch.cat([
        0.04*torch.ones(size=(int(1.0 / dt), int(hid_dim*0.1))),
        0.4*torch.ones(size=(int(1.1 / dt), int(hid_dim*0.1))),
        0.4*torch.ones(size=(extra_steps, int(hid_dim*0.1))),
        ])

    # Condition 2: 1.4s
    inp[1] = torch.cat([
        0.03*torch.ones(size=(int(1.0 / dt), int(hid_dim*0.1))),
        0.3*torch.ones(size=(int(1.4 / dt), int(hid_dim*0.1))),
        0.3*torch.ones(size=(extra_steps, int(hid_dim*0.1))),
        ])

    # Condition 3: 1.7s
    inp[2] = torch.cat([
        0.02*torch.ones(size=(int(1.0 / dt), int(hid_dim*0.1))),
        0.2*torch.ones(size=(int(1.7 / dt), int(hid_dim*0.1))),
        0.2*torch.ones(size=(extra_steps, int(hid_dim*0.1))),
        ])

    # Condition 3: 1.7s
    inp[3] = torch.cat([
        0.01*torch.ones(size=(int(1.0 / dt), int(hid_dim*0.1))),
        0.1*torch.ones(size=(int(2 / dt), int(hid_dim*0.1))),
        0.1*torch.ones(size=(extra_steps, int(hid_dim*0.1))),
        ])

    # Combine all inputs
    total_iti_inp = pad_sequence([inp[0], inp[1], inp[2], inp[3]], batch_first=True)

    # Cue Input
    cue_inp_dict = {}

    for cond in range(4):

        cue_inp_dict[cond] = torch.cat([
            torch.zeros(size=(int((2.1 + 0.3 * cond) / dt), 1)),
            torch.zeros(size=(extra_steps, 1)),
        ])
        #cue_inp_dict[cond][999:999+100] = 0.01

    total_cue_inp = pad_sequence([cue_inp_dict[0], cue_inp_dict[1], cue_inp_dict[2], cue_inp_dict[3]], batch_first=True)
    
    return total_iti_inp, total_cue_inp

def get_region_borders(model_type, region, hid_dim, alm_hid_dim, inp_dim):
    
    if model_type == "d1d2" and region == "alm":

        start = hid_dim*5 + int(hid_dim * 0.3)
        end = start + alm_hid_dim

    elif model_type == "d1d2" and region == "str":

        start = 0
        end = hid_dim + int(hid_dim * 0.3)

    elif model_type == "stralm" and region == "alm":

        start = hid_dim
        end = hid_dim*2 + inp_dim

    elif model_type == "stralm" and region == "str":

        start = 0
        end = hid_dim

    elif model_type == "d1" and region == "alm":

        start = hid_dim*3
        end = hid_dim*4 + inp_dim

    elif model_type == "d1" and region == "str":

        start = 0
        end = hid_dim
    
    return start, end<|MERGE_RESOLUTION|>--- conflicted
+++ resolved
@@ -174,13 +174,8 @@
     '''
 
     if model_type == "d1d2":
-<<<<<<< HEAD
         hn = torch.zeros(size=(1, 4, hid_dim * 6 + inp_dim + int(hid_dim * 0.3))).cuda()
         xn = torch.zeros(size=(1, 4, hid_dim * 6 + inp_dim + int(hid_dim * 0.3))).cuda()
-=======
-        hn = torch.zeros(size=(1, 3, rnn.total_num_units)).cuda()
-        xn = torch.zeros(size=(1, 3, rnn.total_num_units)).cuda()
->>>>>>> 73f9a078
     elif model_type == "stralm":
         hn = torch.zeros(size=(1, 4, hid_dim * 2 + inp_dim)).cuda()
         xn = torch.zeros(size=(1, 4, hid_dim * 2 + inp_dim)).cuda()
@@ -222,13 +217,8 @@
     '''
 
     if model_type == "d1d2":
-<<<<<<< HEAD
         hn = torch.zeros(size=(1, 4, hid_dim * 6 + inp_dim + int(hid_dim * 0.3))).cuda()
         xn = torch.zeros(size=(1, 4, hid_dim * 6 + inp_dim + int(hid_dim * 0.3))).cuda()
-=======
-        hn = torch.zeros(size=(1, 3, rnn.total_num_units)).cuda()
-        xn = torch.zeros(size=(1, 3, rnn.total_num_units)).cuda()
->>>>>>> 73f9a078
     elif model_type == "stralm":
         hn = torch.zeros(size=(1, 4, hid_dim * 2 + inp_dim)).cuda()
         xn = torch.zeros(size=(1, 4, hid_dim * 2 + inp_dim)).cuda()
@@ -261,17 +251,10 @@
     
     return acts
 
-<<<<<<< HEAD
 def get_masks(out_dim, len_seq):
 
     # mask the losses which correspond to padded values (just in case)
     loss_mask_act = [torch.ones(size=(length, out_dim), dtype=torch.int) for length in len_seq]
-=======
-def get_masks(rnn, len_seq):
-
-    # mask the losses which correspond to padded values (just in case)
-    loss_mask_act = [torch.ones(size=(length, rnn.total_num_units), dtype=torch.int) for length in len_seq]
->>>>>>> 73f9a078
     loss_mask_act = pad_sequence(loss_mask_act, batch_first=True).cuda()
 
     return loss_mask_act
@@ -303,15 +286,9 @@
     
     # Inhibitory/excitatory stimulus to network, designed as an input current
     # Does this for a single condition, len_seq should be a single number for the chosen condition, and x_data should be [1, len_seq, :]
-<<<<<<< HEAD
     inhib_stim_pre = torch.zeros(size=(4, start_silence, total_num_units), device="cuda")
     inhib_stim_silence = torch.ones(size=(4, end_silence - start_silence, total_num_units), device="cuda") * mask
     inhib_stim_post = torch.zeros(size=(4, (max(len_seq) - end_silence) + extra_steps, total_num_units), device="cuda")
-=======
-    inhib_stim_pre = torch.zeros(size=(3, start_silence, rnn.total_num_units), device="cuda")
-    inhib_stim_silence = torch.ones(size=(3, end_silence - start_silence, rnn.total_num_units), device="cuda") * mask
-    inhib_stim_post = torch.zeros(size=(3, (max(len_seq) - end_silence) + extra_steps, rnn.total_num_units), device="cuda")
->>>>>>> 73f9a078
     inhib_stim = torch.cat([inhib_stim_pre, inhib_stim_silence, inhib_stim_post], dim=1)
     
     return inhib_stim

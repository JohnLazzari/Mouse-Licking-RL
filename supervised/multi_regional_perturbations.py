--- conflicted
+++ resolved
@@ -26,11 +26,7 @@
 DT = 1e-2
 CONDS = 4
 MODEL_TYPE = "d1d2" # d1d2, d1, stralm
-<<<<<<< HEAD
 CHECK_PATH = f"checkpoints/{MODEL_TYPE}_datadriven_itiinp_256n_almnoise.05_itinoise.05_15000iters_newloss.pth"
-=======
-CHECK_PATH = f"checkpoints/{MODEL_TYPE}_datadriven_itiinp_256n_almnoise.1_itinoise.1_15000iters_newloss.pth"
->>>>>>> 542c8ada
 SAVE_NAME_PATH = f"results/multi_regional_perturbations/{MODEL_TYPE}/"
 INP_PATH = "data/firing_rates/ITIProj_trialPlotAll1.mat"
 CONSTRAINED = True
@@ -90,6 +86,7 @@
 
         baseline_orig_control = np.mean(act_conds_orig[cond, 50:100, start:end], axis=0)
         peak_orig_control = np.mean(act_conds_orig[cond, 80 + 30*cond - 20 + ITI_STEPS:80 + 30*cond + ITI_STEPS, start:end], axis=0)
+        peak_orig_control = np.mean(act_conds_orig[cond, 80 + 30*cond - 20 + ITI_STEPS:80 + 30*cond + ITI_STEPS, start:end], axis=0)
 
         orig_baselines.append(baseline_orig_control)
         orig_peaks.append(peak_orig_control)
@@ -118,13 +115,8 @@
 
     for cond in range(conds):
         if use_label:
-<<<<<<< HEAD
             plt.plot(xs_u[cond], ramp_orig[cond][50:], label=f"Lick Time {.8 + 0.3 * cond:.1f}s", linewidth=10)
             plt.axvline(x=.8 + 0.3 * cond, linestyle='--')
-=======
-            plt.plot(xs_u[cond], ramp_orig[cond][50:], label=f"Lick Time {0.8 + 0.3 * cond:.1f}s", linewidth=10)
-            plt.axvline(x=0.8 + 0.3 * cond, linestyle='--')
->>>>>>> 542c8ada
         else:
             plt.plot(xs_u[cond], ramp_orig[cond][50:], linewidth=10)
 

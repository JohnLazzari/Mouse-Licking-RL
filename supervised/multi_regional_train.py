import torch
import torch.nn as nn
import torch.nn.functional as F
from torch.distributions import Normal
import torch.optim as optim
from torch.nn.utils.rnn import pad_sequence
import numpy as np
from models import RNN_MultiRegional_D1D2, RNN_MultiRegional_D1, RNN_MultiRegional_STRALM
import scipy.io as sio
import matplotlib.pyplot as plt
from utils import gather_inp_data, get_data, get_masks, get_acts_manipulation
from losses import loss_d1d2, loss_stralm, simple_dynamics_d1d2
from tqdm import tqdm

HID_DIM = 256                                                                       # Hid dim of each region
<<<<<<< HEAD
OUT_DIM = 1433                                                                         # Output dim (not used)
INP_DIM = int(HID_DIM*0.1)                                                          # Input dimension
EPOCHS = 5000                                                                       # Training iterations
LR = 1e-4                                                                           # Learning rate
=======
ALM_HID_DIM = 517
OUT_DIM = 1                                                                         # Output dim (not used)
INP_DIM = int(ALM_HID_DIM*0.1)                                                          # Input dimension
EPOCHS = 2500                                                                       # Training iterations
LR = 1e-5                                                                           # Learning rate
>>>>>>> 73f9a078
DT = 1e-2                                                                           # DT to control number of timesteps
WEIGHT_DECAY = 1e-2                                                                 # Weight decay parameter
MODEL_TYPE = "d1d2"                                                                 # d1d2, d1, stralm, d1d2_simple
CONSTRAINED = True                                                                  # Whether or not the model uses plausible circuit
START_SILENCE = 160
END_SILENCE = 220
CONDS = 4
STIM_STRENGTH = 10
EXTRA_STEPS_SILENCE = 100
SILENCED_REGION = "alm"
<<<<<<< HEAD
SAVE_PATH = f"checkpoints/{MODEL_TYPE}_datadriven_256n_almnoise.1_itinoise.05_5000iters_newloss.pth"                   # Save path
=======
SAVE_PATH = f"checkpoints/{MODEL_TYPE}_datadriven_256n_almnoise.5_itinoise.25_2500iters.pth"                   # Save path
>>>>>>> 73f9a078

'''
Default Model(s):
    HID_DIM = 256
    OUT_DIM = 1
    INP_DIM = int(HID_DIM*0.1)
    EPOCHS = 1000
    LR = 1E-4
    DT = 1E-3
    WEIGHT_DECAY = 1E-3
    MODEL_TYPE = any (d1d2, stralm, d1)
    CONSTRAINED = True
    TYPE = None (ramping conditions, None means ramp to one across conditions)
    TYPE_LOSS = alm (Only trained to ramp in alm)
'''

def test(rnn, len_seq, str_start, str_end, best_steady_state):
    
    acts_manipulation = get_acts_manipulation(
        len_seq, 
        rnn, 
        HID_DIM, 
        INP_DIM,
        MODEL_TYPE, 
        START_SILENCE,
        END_SILENCE,
        STIM_STRENGTH, 
        EXTRA_STEPS_SILENCE, 
        SILENCED_REGION,
        DT 
    )

    acts_manipulation_mean = np.mean(acts_manipulation[:, :, str_start:str_end], axis=-1)
    vels = np.abs(acts_manipulation_mean[:, START_SILENCE+10:END_SILENCE] - acts_manipulation_mean[:, START_SILENCE+9:END_SILENCE-1])
    mean_vels = np.mean(vels, axis=(1, 0))

    if mean_vels < best_steady_state:
        torch.save(rnn.state_dict(), SAVE_PATH)
        best_steady_state = mean_vels
    
    return best_steady_state, mean_vels

def main():

    ####################################
    #        Training Params           #
    ####################################

    # Create RNN and specifcy objectives
    if MODEL_TYPE == "d1d2":

<<<<<<< HEAD
        rnn = RNN_MultiRegional_D1D2(INP_DIM, HID_DIM, OUT_DIM, noise_level_act=0.1, noise_level_inp=0.05, constrained=CONSTRAINED).cuda()
=======
        rnn = RNN_MultiRegional_D1D2(INP_DIM, HID_DIM, ALM_HID_DIM, noise_level_act=0.5, noise_level_inp=0.25, constrained=CONSTRAINED).cuda()
>>>>>>> 73f9a078

    elif MODEL_TYPE == "d1":

        rnn = RNN_MultiRegional_D1(INP_DIM, HID_DIM, OUT_DIM, noise_level_act=0.01, noise_level_inp=0.01, constrained=CONSTRAINED).cuda()

    elif MODEL_TYPE == "stralm":

        rnn = RNN_MultiRegional_STRALM(INP_DIM, HID_DIM, OUT_DIM, noise_level_act=0.01, noise_level_inp=0.01, constrained=CONSTRAINED).cuda()
        
    constraint_criterion = nn.MSELoss()
    thresh_criterion = nn.BCELoss()

    # Get input and output data
    x_data, len_seq = gather_inp_data(dt=DT, hid_dim=ALM_HID_DIM)
    iti_inp, cue_inp = x_data
    iti_inp, cue_inp = iti_inp.cuda(), cue_inp.cuda()

    # Get ramping activity
    neural_act = get_data(dt=DT)
    neural_act = neural_act.cuda()

    # Specify Optimizer
    rnn_optim = optim.AdamW(rnn.parameters(), lr=LR, weight_decay=WEIGHT_DECAY)

    if MODEL_TYPE == "d1d2":

        hn = torch.zeros(size=(1, CONDS, rnn.total_num_units)).cuda()
        xn = torch.zeros(size=(1, CONDS, rnn.total_num_units)).cuda()

        str_units_start = 0
        thal_units_start = HID_DIM * 4 + int(HID_DIM * 0.3)
        alm_units_start = HID_DIM * 5 + int(HID_DIM * 0.3)

<<<<<<< HEAD
        loss_mask_act = get_masks(OUT_DIM, len_seq)
=======
        loss_mask_act = get_masks(rnn, len_seq)
>>>>>>> 73f9a078
        inhib_stim = torch.zeros(size=(1, iti_inp.shape[1], rnn.total_num_units), device="cuda")

    elif MODEL_TYPE == "stralm":

        hn = torch.zeros(size=(1, CONDS, HID_DIM * 2 + INP_DIM)).cuda()
        xn = torch.zeros(size=(1, CONDS, HID_DIM * 2 + INP_DIM)).cuda()

        str_units_start = 0
        str_units_end = int(HID_DIM/2)
        alm_units_start = HID_DIM

        loss_mask_act = get_masks(HID_DIM, INP_DIM, len_seq, regions=2)
        inhib_stim = torch.zeros(size=(1, iti_inp.shape[1], HID_DIM * 2 + INP_DIM), device="cuda")

    elif MODEL_TYPE == "d1":

        hn = torch.zeros(size=(1, CONDS, HID_DIM * 4 + INP_DIM)).cuda()
        xn = torch.zeros(size=(1, CONDS, HID_DIM * 4 + INP_DIM)).cuda()

        str_units_start = 0
        str_units_end = int(HID_DIM/2)
        thal_units_start = HID_DIM * 2
        alm_units_start = HID_DIM * 3

        loss_mask_act = get_masks(HID_DIM, INP_DIM, len_seq, regions=4)
        inhib_stim = torch.zeros(size=(1, iti_inp.shape[1], HID_DIM * 4 + INP_DIM), device="cuda")
    
    best_steady_state = np.inf
    prev_steady_state = np.inf
    
    ###########################
    #    Begin Training       # 
    ###########################
    
    for epoch in range(EPOCHS):
        
        # Pass through RNN
        _, act = rnn(iti_inp, cue_inp, hn, xn, inhib_stim, noise=True)

        # Get masks
        act = act * loss_mask_act

        # Get loss
        if MODEL_TYPE == "d1d2":

            loss = loss_d1d2(
                constraint_criterion, 
                act, 
                neural_act, 
                HID_DIM, 
                alm_units_start
            )

        elif MODEL_TYPE == "stralm":

            loss = loss_stralm(
                constraint_criterion, 
                thresh_criterion,
                act, 
                neural_act, 
                alm_units_start, 
                str_units_start, 
            )

        elif MODEL_TYPE == "d1":

            loss = loss_d1d2(
                constraint_criterion, 
                thresh_criterion,
                act, 
                neural_act, 
                HID_DIM, 
                alm_units_start, 
                str_units_start, 
                thal_units_start, 
            )
            
        # Save model
<<<<<<< HEAD
        if epoch > 500:
=======
        if epoch > 100:
>>>>>>> 73f9a078
            torch.save(rnn.state_dict(), SAVE_PATH)
            #best_steady_state, prev_steady_state = test(rnn, len_seq, str_units_start, str_units_end, best_steady_state)

        if epoch % 10 == 0:
            print("Training loss at epoch {}:{}".format(epoch, loss.item()))
            print("Best steady state at epoch {}:{}".format(epoch, best_steady_state))
            print("Prev steady state at epoch {}:{}".format(epoch, prev_steady_state))
            print("")

        # Zero out and compute gradients of above losses
        rnn_optim.zero_grad()
        loss.backward()

        # Take gradient step
        torch.nn.utils.clip_grad_norm_(rnn.parameters(), 1)
        rnn_optim.step()
    
if __name__ == "__main__":
    main()<|MERGE_RESOLUTION|>--- conflicted
+++ resolved
@@ -13,18 +13,10 @@
 from tqdm import tqdm
 
 HID_DIM = 256                                                                       # Hid dim of each region
-<<<<<<< HEAD
 OUT_DIM = 1433                                                                         # Output dim (not used)
 INP_DIM = int(HID_DIM*0.1)                                                          # Input dimension
 EPOCHS = 5000                                                                       # Training iterations
 LR = 1e-4                                                                           # Learning rate
-=======
-ALM_HID_DIM = 517
-OUT_DIM = 1                                                                         # Output dim (not used)
-INP_DIM = int(ALM_HID_DIM*0.1)                                                          # Input dimension
-EPOCHS = 2500                                                                       # Training iterations
-LR = 1e-5                                                                           # Learning rate
->>>>>>> 73f9a078
 DT = 1e-2                                                                           # DT to control number of timesteps
 WEIGHT_DECAY = 1e-2                                                                 # Weight decay parameter
 MODEL_TYPE = "d1d2"                                                                 # d1d2, d1, stralm, d1d2_simple
@@ -35,11 +27,7 @@
 STIM_STRENGTH = 10
 EXTRA_STEPS_SILENCE = 100
 SILENCED_REGION = "alm"
-<<<<<<< HEAD
 SAVE_PATH = f"checkpoints/{MODEL_TYPE}_datadriven_256n_almnoise.1_itinoise.05_5000iters_newloss.pth"                   # Save path
-=======
-SAVE_PATH = f"checkpoints/{MODEL_TYPE}_datadriven_256n_almnoise.5_itinoise.25_2500iters.pth"                   # Save path
->>>>>>> 73f9a078
 
 '''
 Default Model(s):
@@ -91,11 +79,7 @@
     # Create RNN and specifcy objectives
     if MODEL_TYPE == "d1d2":
 
-<<<<<<< HEAD
         rnn = RNN_MultiRegional_D1D2(INP_DIM, HID_DIM, OUT_DIM, noise_level_act=0.1, noise_level_inp=0.05, constrained=CONSTRAINED).cuda()
-=======
-        rnn = RNN_MultiRegional_D1D2(INP_DIM, HID_DIM, ALM_HID_DIM, noise_level_act=0.5, noise_level_inp=0.25, constrained=CONSTRAINED).cuda()
->>>>>>> 73f9a078
 
     elif MODEL_TYPE == "d1":
 
@@ -129,11 +113,7 @@
         thal_units_start = HID_DIM * 4 + int(HID_DIM * 0.3)
         alm_units_start = HID_DIM * 5 + int(HID_DIM * 0.3)
 
-<<<<<<< HEAD
         loss_mask_act = get_masks(OUT_DIM, len_seq)
-=======
-        loss_mask_act = get_masks(rnn, len_seq)
->>>>>>> 73f9a078
         inhib_stim = torch.zeros(size=(1, iti_inp.shape[1], rnn.total_num_units), device="cuda")
 
     elif MODEL_TYPE == "stralm":
@@ -212,11 +192,7 @@
             )
             
         # Save model
-<<<<<<< HEAD
         if epoch > 500:
-=======
-        if epoch > 100:
->>>>>>> 73f9a078
             torch.save(rnn.state_dict(), SAVE_PATH)
             #best_steady_state, prev_steady_state = test(rnn, len_seq, str_units_start, str_units_end, best_steady_state)
 

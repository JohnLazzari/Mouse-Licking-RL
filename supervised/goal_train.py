import torch
import torch.nn as nn
import torch.nn.functional as F
from torch.distributions import Normal
import torch.optim as optim
from torch.nn.utils.rnn import pad_sequence, pack_padded_sequence, pad_packed_sequence
import numpy as np
from models import RNN, RNN_Delay
import scipy.io as sio
import matplotlib.pyplot as plt

def NormalizeData(data, min, max):
    return (data - min) / (max - min)

def gather_kinematics_data(kinematics_folder):

    kinematics_jaw_x = {}
    kinematics_jaw_y = {}
    Taxis = {}
    x_inp = {}

    # may need to potentially give the rnn some time varying input as well? (ALM Data)
    for cond in range(3):

        kinematics_jaw_y[cond] = sio.loadmat(f'{kinematics_folder}/cond{cond+1}y_jaw.mat')['condy_jaw_mean']
        kinematics_jaw_x[cond] = sio.loadmat(f'{kinematics_folder}/cond{cond+1}x_jaw.mat')['condx_jaw_mean']
        # y position is lower than x position, using these min and max values such that the scaling between x and y is accurate
        min_jaw_y, max_jaw_y = np.min(kinematics_jaw_y[cond]), np.max(kinematics_jaw_y[cond])
        y_diff = max_jaw_y - min_jaw_y
        # we want to have them be between 0 and 1 but at a reasonable scale
        min_jaw_x, max_jaw_x = np.min(kinematics_jaw_x[cond]), np.min(kinematics_jaw_x[cond]) + y_diff

        kinematics_jaw_y[cond] = torch.tensor(NormalizeData(np.squeeze(kinematics_jaw_y[cond]), min_jaw_y, max_jaw_y), dtype=torch.float32).unsqueeze(1)
        kinematics_jaw_x[cond] = torch.tensor(NormalizeData(np.squeeze(kinematics_jaw_x[cond]), min_jaw_x, max_jaw_x), dtype=torch.float32).unsqueeze(1)

        Taxis[cond] = sio.loadmat(f'{kinematics_folder}/Taxis_cond{cond+1}.mat')['Taxis_cur'].squeeze()

        x_inp[cond] = torch.tensor([(cond+1)/3], device="cuda", dtype=torch.float32).repeat(kinematics_jaw_y[cond].shape[0]).unsqueeze(1)
        x_inp[cond] = torch.cat([x_inp[cond]], dim=1)

    len_seq = list(map(len, [kinematics_jaw_x[0], kinematics_jaw_x[1], kinematics_jaw_x[2]]))
    x_inp_total = pad_sequence([x_inp[0], x_inp[1], x_inp[2]], batch_first=True).cuda()
    kinematics_x_total = pad_sequence([kinematics_jaw_x[0], kinematics_jaw_x[1], kinematics_jaw_x[2]], batch_first=True).cuda()
    kinematics_y_total = pad_sequence([kinematics_jaw_y[0], kinematics_jaw_y[1], kinematics_jaw_y[2]], batch_first=True).cuda()
    kinematics_total = torch.cat((kinematics_x_total, kinematics_y_total), dim=-1).cuda()
    
    return kinematics_total, x_inp_total, len_seq

def gather_delay_data():
    
    lick_struct = {}
    ramp_inp = {}

    # Condition 1
    lick_struct[0] = torch.zeros(size=(210,)).unsqueeze(1)
    lick_struct[0][194:209] = 1

    # Condition 2
    lick_struct[1] = torch.zeros(size=(240,)).unsqueeze(1)
    lick_struct[1][224:239] = 1

    # Condition 3
    lick_struct[2] = torch.zeros(size=(270,)).unsqueeze(1)
    lick_struct[2][254:269] = 1

    for cond in range(3):
        ramp = torch.linspace(0, 1, int((1.1 + (.3*cond)) / 0.01), dtype=torch.float32).unsqueeze(1)
        baseline = torch.zeros(size=(100, 1))
        ramp_inp[cond] = torch.cat((baseline, ramp), dim=0)

    len_seq = [210, 240, 270]
    cue_inp = torch.zeros(size=(3, 270, 1))
    cue_inp[:, 99, :] = 1
    ramp_inp_total = pad_sequence([ramp_inp[0], ramp_inp[1], ramp_inp[2]], batch_first=True)
<<<<<<< HEAD
    total_inp = torch.cat((ramp_inp_total, cue_inp), dim=-1)
    lick_seq_total = pad_sequence([lick_struct[0], lick_struct[1], lick_struct[2]], batch_first=True)
=======
    total_inp = torch.cat((ramp_inp_total, cue_inp), dim=-1).cuda()
    lick_seq_total = pad_sequence([lick_struct[0], lick_struct[1], lick_struct[2]], batch_first=True).cuda()
>>>>>>> a44b6cf0

    return lick_seq_total, total_inp, len_seq

def gather_population_data(data_folder, region):

    data_struct = {}

    # may need to potentially give the rnn some time varying input as well? (ALM Data)
    for cond in range(3):

        data_struct[cond] = sio.loadmat(f'{data_folder}/{region}_fr_population_cond{cond+1}.mat')['fr_population']
        min_data, max_data = np.min(data_struct[cond]), np.max(data_struct[cond])
        data_struct[cond] = torch.tensor(2 * NormalizeData(np.squeeze(data_struct[cond]), min_data, max_data) - 1, dtype=torch.float32)

    data_total = torch.stack([data_struct[0], data_struct[1], data_struct[2]], dim=0)
    
    return data_total

def main():

    ####################################
    #        Training Params           #
    ####################################

    kinematics_folder = 'data/kinematics'
    save_path = "checkpoints/rnn_goal_delay.pth"
    task = "delay"

    inp_dim = 2
    hid_dim = 2
    out_dim = 1

    # If doing semi data driven semi goal directed
    activity_constraint = False
    region = "striatum"
    data_folder = "data/firing_rates"

    if task == "kinematics":
        rnn_control = RNN(inp_dim, hid_dim, out_dim).cuda()
    elif task == "delay":
        rnn_control = RNN_Delay(inp_dim, hid_dim, out_dim).cuda()

    if task == "kinematics":
        criterion = nn.MSELoss()
    elif task == "delay":
        criterion = nn.BCELoss()
    
    if activity_constraint:
        constraint_criterion = nn.MSELoss()

<<<<<<< HEAD
    epochs = 100_000
=======
    epochs = 50_000
>>>>>>> a44b6cf0
    lr = 1e-3

    if task == "kinematics":
        y_data, x_data, len_seq = gather_kinematics_data(kinematics_folder)
    elif task == "delay":
        y_data, x_data, len_seq = gather_delay_data()
    
    if activity_constraint:
        neural_act = gather_population_data(data_folder, region)
    
    rnn_control_optim = optim.AdamW(rnn_control.parameters(), lr=lr, weight_decay=1e-4)

    ####################################
    #          Train RNN               #
    ####################################
<<<<<<< HEAD
    hn = torch.zeros(size=(1, 3, hid_dim))
    # mask the losses which correspond to padded values (just in case)
    loss_mask = [torch.ones(size=(length, out_dim), dtype=torch.int) for length in len_seq]
    loss_mask = pad_sequence(loss_mask, batch_first=True)

    for epoch in range(epochs):
        
        out, hn_new, act = rnn_control(x_data, hn, len_seq)
=======
    hn = torch.zeros(size=(1, 3, hid_dim), device="cuda")
    # mask the losses which correspond to padded values (just in case)
    loss_mask = [torch.ones(size=(length, out_dim), dtype=torch.int) for length in len_seq]
    loss_mask = pad_sequence(loss_mask, batch_first=True).cuda()

    for epoch in range(epochs):
        
        out, _, _ = rnn_control(x_data, hn, len_seq)
>>>>>>> a44b6cf0

        out = out * loss_mask

        loss = criterion(out, y_data)

        print("Training loss at epoch {}:{}".format(epoch, loss.item()))

        rnn_control_optim.zero_grad()
        loss.backward()
        rnn_control_optim.step()
    
    ####################################
    #       Output and Save            #
    ####################################

<<<<<<< HEAD
=======
    with torch.no_grad():

        out, hn, act = rnn_control(x_data, hn, len_seq)
        act = act.cpu().numpy()

        # plot activity for condition 1
        plt.plot(act[0])
        plt.show()

>>>>>>> a44b6cf0
    torch.save(rnn_control.state_dict(), save_path)
    
if __name__ == "__main__":
    main()<|MERGE_RESOLUTION|>--- conflicted
+++ resolved
@@ -72,13 +72,8 @@
     cue_inp = torch.zeros(size=(3, 270, 1))
     cue_inp[:, 99, :] = 1
     ramp_inp_total = pad_sequence([ramp_inp[0], ramp_inp[1], ramp_inp[2]], batch_first=True)
-<<<<<<< HEAD
     total_inp = torch.cat((ramp_inp_total, cue_inp), dim=-1)
     lick_seq_total = pad_sequence([lick_struct[0], lick_struct[1], lick_struct[2]], batch_first=True)
-=======
-    total_inp = torch.cat((ramp_inp_total, cue_inp), dim=-1).cuda()
-    lick_seq_total = pad_sequence([lick_struct[0], lick_struct[1], lick_struct[2]], batch_first=True).cuda()
->>>>>>> a44b6cf0
 
     return lick_seq_total, total_inp, len_seq
 
@@ -119,7 +114,7 @@
     if task == "kinematics":
         rnn_control = RNN(inp_dim, hid_dim, out_dim).cuda()
     elif task == "delay":
-        rnn_control = RNN_Delay(inp_dim, hid_dim, out_dim).cuda()
+        rnn_control = RNN_Delay(inp_dim, hid_dim, out_dim)
 
     if task == "kinematics":
         criterion = nn.MSELoss()
@@ -129,16 +124,13 @@
     if activity_constraint:
         constraint_criterion = nn.MSELoss()
 
-<<<<<<< HEAD
     epochs = 100_000
-=======
-    epochs = 50_000
->>>>>>> a44b6cf0
     lr = 1e-3
 
     if task == "kinematics":
         y_data, x_data, len_seq = gather_kinematics_data(kinematics_folder)
     elif task == "delay":
+        y_data, x_data, len_seq = gather_delay_data()
         y_data, x_data, len_seq = gather_delay_data()
     
     if activity_constraint:
@@ -149,7 +141,6 @@
     ####################################
     #          Train RNN               #
     ####################################
-<<<<<<< HEAD
     hn = torch.zeros(size=(1, 3, hid_dim))
     # mask the losses which correspond to padded values (just in case)
     loss_mask = [torch.ones(size=(length, out_dim), dtype=torch.int) for length in len_seq]
@@ -158,21 +149,13 @@
     for epoch in range(epochs):
         
         out, hn_new, act = rnn_control(x_data, hn, len_seq)
-=======
-    hn = torch.zeros(size=(1, 3, hid_dim), device="cuda")
-    # mask the losses which correspond to padded values (just in case)
-    loss_mask = [torch.ones(size=(length, out_dim), dtype=torch.int) for length in len_seq]
-    loss_mask = pad_sequence(loss_mask, batch_first=True).cuda()
-
-    for epoch in range(epochs):
-        
-        out, _, _ = rnn_control(x_data, hn, len_seq)
->>>>>>> a44b6cf0
 
         out = out * loss_mask
 
         loss = criterion(out, y_data)
+        loss = criterion(out, y_data)
 
+        print("Training loss at epoch {}:{}".format(epoch, loss.item()))
         print("Training loss at epoch {}:{}".format(epoch, loss.item()))
 
         rnn_control_optim.zero_grad()
@@ -183,18 +166,6 @@
     #       Output and Save            #
     ####################################
 
-<<<<<<< HEAD
-=======
-    with torch.no_grad():
-
-        out, hn, act = rnn_control(x_data, hn, len_seq)
-        act = act.cpu().numpy()
-
-        # plot activity for condition 1
-        plt.plot(act[0])
-        plt.show()
-
->>>>>>> a44b6cf0
     torch.save(rnn_control.state_dict(), save_path)
     
 if __name__ == "__main__":
